/******************************************************************************
 * Project:  libngstore
 * Purpose:  NextGIS store and visualisation support library
 * Author: Dmitry Baryshnikov, dmitry.baryshnikov@nextgis.com
 ******************************************************************************
 *   Copyright (c) 2016,2017 NextGIS, <info@nextgis.com>
 *
 *    This program is free software: you can redistribute it and/or modify
 *    it under the terms of the GNU Lesser General Public License as published by
 *    the Free Software Foundation, either version 3 of the License, or
 *    (at your option) any later version.
 *
 *    This program is distributed in the hope that it will be useful,
 *    but WITHOUT ANY WARRANTY; without even the implied warranty of
 *    MERCHANTABILITY or FITNESS FOR A PARTICULAR PURPOSE.  See the
 *    GNU General Public License for more details.
 *
 *    You should have received a copy of the GNU General Public License
 *    along with this program.  If not, see <http://www.gnu.org/licenses/>.
 ****************************************************************************/

#ifndef NGSAPI_H
#define NGSAPI_H

#include "common.h"

/**
 * @brief The NextGIS store and visualisation library error codes enum
 */
enum ngsErrorCodes {
    EC_SUCCESS = 0,        /**< Success */
    EC_IN_PROCESS,         /**< In process */
    EC_PENDING,            /**< Pending */
    EC_CANCELED,           /**< Canceled */
    EC_UNEXPECTED_ERROR,   /**< Unexpected error */
    EC_PATH_NOT_SPECIFIED, /**< Path is not specified */
    EC_INVALID,            /**< Path, map, structure, etc. is invalid */
    EC_UNSUPPORTED,        /**< The feature is unsupported */
    EC_CREATE_FAILED,      /**< Create failed */
    EC_DELETE_FAILED,      /**< Failed to delete file, folder or something else */
    EC_SAVE_FAILED,        /**< Failed to save file, folder or something else */
    EC_SET_FAILED,         /**< Failed to set value */
    EC_OPEN_FAILED,        /**< Failed to open file, folder or something else */
    EC_INSERT_FAILED,      /**< Insert new feature failed */
    EC_UPDATE_FAILED,      /**< Update feature failed */
    EC_INIT_FAILED,        /**< Initialise failed */
    EC_COPY_FAILED,        /**< Copy failed */
    EC_MOVE_FAILED,        /**< Move failed */
    EC_CLOSE_FAILED,       /**< Close failed */
};

/**
 * @brief The table, datasource, map and etc. change codes enum
 */
enum ngsChangeCodes {
    CC_NOP = 0,
    CC_CREATE_RESOURCE,
    CC_DELETE_RESOURCE,
    CC_CHANGE_RESOURCE,
    CC_CREATE_FEATURE,
    CC_CHANGE_FEATURE,
    CC_DELETE_FEATURE,
    CC_DELETEALL_FEATURES,
    CC_CREATE_ATTACHMENT,
    CC_CHANGE_ATTACHMENT,
    CC_DELETE_ATTACHMENT,
    CC_DELETEALL_ATTACHMENTS
};

/**
 * @brief The notification source code enum
 */
enum ngsSourceCodes {
    SC_UNDEFINED = 0,
    SC_DATA_STORE,
    SC_MAP_STORE,
    SC_DATASET
};

/**
 * @brief The draw state enum
 */
enum ngsDrawState {
    DS_NORMAL = 1,  /**< normal draw */
    DS_REDRAW,      /**< free all caches and draw from the scratch */
    DS_PRESERVED    /**< draw from caches */
};

enum ngsDataStoreOptionsTypes {
    OT_CREATE_DATASOURCE,
    OT_CREATE_DATASET,
    OT_OPEN,
    OT_LOAD
};

/**
 * @brief Prototype of function, which executed periodically during some long
 * process.
 * @param id Process task id
 * @param complete If complete <= 1 then it means progress percent from 0 to 1,
 * long process is not complete.
 * If complete > 1 then long process is complete, progress percent equals (complete - 1)
 * @param message Some user friendly message from process
 * @param progressArguments Data from user
 * @return 1 to continue execute process or 0 - to cancel
 */
typedef int (*ngsProgressFunc)(unsigned int id, double complete,
                               const char* message,
                               void* progressArguments);
/**
 * @brief Prototype of function, which executed usually then some data changed
 * (dataset, map, etc.).
 * @param src Source of notification
 * @param table Table (Layer, Map) index
 * @param row Row (Feature) index or NOT_FOUND
 * @param operation Operation which trigger notification.
 */
typedef void (*ngsNotifyFunc)(enum ngsSourceCodes src, const char* table, long row,
                              enum ngsChangeCodes operation);

typedef struct _ngsRGBA {
    unsigned char R;
    unsigned char G;
    unsigned char B;
    unsigned char A;
} ngsRGBA;

/* Spatial coordinates */
typedef struct _ngsCoordinate {
    double X;
    double Y;
    double Z;
} ngsCoordinate;

/* Display coordinates */
typedef struct _ngsPosition {
    double X;
    double Y;
} ngsPosition;

typedef struct _ngsLoadTaskInfo {
    const char* name;
    const char* newNames;
    const char* dstPath;
    enum ngsErrorCodes status;
} ngsLoadTaskInfo;

enum ngsDirection {
    X = 0,
    Y,
    Z
};

enum ngsDriverType {
    DT_VECTOR     = 1 << 1,
    DT_RASTER     = 1 << 2,
    DT_SERVICE    = 1 << 3,
    DT_NETWORK    = 1 << 4,
    DT_GNM        = 1 << 5,
    DT_VECTOR_ALL = 1 << 6,
    DT_RASTER_ALL = 1 << 7
};

enum ngsFileMode {
    FM_READ   = 1 << 1,
    FM_WRITE  = 1 << 2
};

enum ngsOptions {
    OPT_NONE = 0,
    OPT_DEBUGMODE = 1 << 1
};

<<<<<<< HEAD
=======
enum ngsDirectoryEntryType
{
    DET_UNKNOWN = 1 << 0,
    DET_DIRECTORY = 1 << 1,
    DET_FILE = 1 << 2
};

typedef struct _ngsDirectoryEntry {
    char* baseName;
    char* extension;
    enum ngsDirectoryEntryType type;
} ngsDirectoryEntry;

typedef struct _ngsDirectoryContainer {
    char* parentPath;
    char* directoryName;
    ngsDirectoryEntry* entries;
    int entryCount;
} ngsDirectoryContainer;

typedef void (*ngsDirectoryContainerLoadCallback)(
        ngsDirectoryContainer* container, void* callbackArguments);

>>>>>>> 7ae7b4d3
/**
 * Common functions
 */
NGS_EXTERNC int ngsGetVersion(const char* request);
NGS_EXTERNC const char* ngsGetVersionString(const char* request);
NGS_EXTERNC int ngsInit(const char* dataPath, const char* cachePath);
NGS_EXTERNC void ngsUninit();
NGS_EXTERNC void ngsOnPause();
NGS_EXTERNC void ngsOnLowMemory();
NGS_EXTERNC void ngsSetOptions(ngsOptions options);
NGS_EXTERNC ngsOptions ngsGetOptions();
NGS_EXTERNC void ngsSetNotifyFunction(ngsNotifyFunc callback);
NGS_EXTERNC const char* ngsGetFilters(unsigned int flags, unsigned int mode, const char *separator);
/**
 * Storage functions
 */
NGS_EXTERNC int ngsDataStoreInit(const char* path);
NGS_EXTERNC int ngsDataStoreDestroy(const char* path, const char* cachePath);
NGS_EXTERNC int ngsCreateRemoteTMSRaster(const char* url, const char* name,
                                         const char* alias, const char* copyright,
                                         int epsg, int z_min, int z_max,
                                         bool y_origin_top);
NGS_EXTERNC unsigned int ngsDataStoreLoad(const char* name, const char* path,
                        const char *subDatasetName, const char** options,
                        ngsProgressFunc callback, void* callbackData);
NGS_EXTERNC ngsLoadTaskInfo ngsDataStoreGetLoadTaskInfo(unsigned int taskId);
NGS_EXTERNC const char* ngsDataStoreGetOptions(ngsDataStoreOptionsTypes optionType);

/**
 * Map functions
 *
 *  ngsCreateMap -> ngsInitMap -> ngsSaveMap [optional]
 *  ngsLoadMap -> ngsInitMap -> ngsSaveMap [optional]
 */
NGS_EXTERNC int ngsMapInit(unsigned char mapId);
NGS_EXTERNC unsigned char ngsMapCreate(const char* name, const char* description,
                             unsigned short epsg, double minX, double minY,
                             double maxX, double maxY);
NGS_EXTERNC unsigned char ngsMapOpen(const char* path);
NGS_EXTERNC int ngsMapSave(unsigned char mapId, const char* path);
NGS_EXTERNC int ngsMapClose(unsigned char mapId);
NGS_EXTERNC int ngsMapSetSize(unsigned char mapId, int width, int height,
                           int isYAxisInverted);
NGS_EXTERNC int ngsMapDraw(unsigned char mapId, enum ngsDrawState state,
                           ngsProgressFunc callback, void* callbackData);
NGS_EXTERNC int ngsMapSetBackgroundColor(unsigned char mapId, unsigned char R,
                                    unsigned char G, unsigned char B,
                                    unsigned char A);
NGS_EXTERNC ngsRGBA ngsMapGetBackgroundColor(unsigned char mapId);
NGS_EXTERNC int ngsMapCreateLayer(unsigned char mapId, const char* name,
                               const char* path);
NGS_EXTERNC int ngsMapSetCenter(unsigned char mapId, double x, double y);
NGS_EXTERNC ngsCoordinate ngsMapGetCenter(unsigned char mapId);
NGS_EXTERNC int ngsMapSetScale(unsigned char mapId, double scale);
NGS_EXTERNC double ngsMapGetScale(unsigned char mapId);
NGS_EXTERNC int ngsMapSetRotate(unsigned char mapId, enum ngsDirection dir,
                                double rotate);
NGS_EXTERNC double ngsMapGetRotate(unsigned char mapId, enum ngsDirection dir);
NGS_EXTERNC ngsCoordinate ngsMapGetCoordinate(unsigned char mapId, double x, double y);
NGS_EXTERNC ngsCoordinate ngsMapGetDistance(unsigned char mapId, double w, double h);
NGS_EXTERNC ngsPosition ngsDisplayGetPosition(unsigned char mapId, double x, double y);
NGS_EXTERNC ngsPosition ngsDisplayGetLength(unsigned char mapId, double w, double h);

<<<<<<< HEAD
#endif // NGSAPI_H
=======
NGS_EXTERNC char* ngsGetDirectoryContainerPath(ngsDirectoryContainer* container);
NGS_EXTERNC void ngsDestroyDirectoryContainerPath(char* path);
NGS_EXTERNC char* ngsGetDirectoryEntryPath(
        ngsDirectoryContainer* container, int entryIndex);
NGS_EXTERNC void ngsDestroyDirectoryEntryPath(char* path);

NGS_EXTERNC void ngsDirectoryContainerLoad(const char* path,
        ngsDirectoryContainerLoadCallback callback,
        void* callbackArguments);

#endif // API_H
>>>>>>> 7ae7b4d3
<|MERGE_RESOLUTION|>--- conflicted
+++ resolved
@@ -171,8 +171,6 @@
     OPT_DEBUGMODE = 1 << 1
 };
 
-<<<<<<< HEAD
-=======
 enum ngsDirectoryEntryType
 {
     DET_UNKNOWN = 1 << 0,
@@ -196,7 +194,6 @@
 typedef void (*ngsDirectoryContainerLoadCallback)(
         ngsDirectoryContainer* container, void* callbackArguments);
 
->>>>>>> 7ae7b4d3
 /**
  * Common functions
  */
@@ -260,9 +257,6 @@
 NGS_EXTERNC ngsPosition ngsDisplayGetPosition(unsigned char mapId, double x, double y);
 NGS_EXTERNC ngsPosition ngsDisplayGetLength(unsigned char mapId, double w, double h);
 
-<<<<<<< HEAD
-#endif // NGSAPI_H
-=======
 NGS_EXTERNC char* ngsGetDirectoryContainerPath(ngsDirectoryContainer* container);
 NGS_EXTERNC void ngsDestroyDirectoryContainerPath(char* path);
 NGS_EXTERNC char* ngsGetDirectoryEntryPath(
@@ -273,5 +267,4 @@
         ngsDirectoryContainerLoadCallback callback,
         void* callbackArguments);
 
-#endif // API_H
->>>>>>> 7ae7b4d3
+#endif // API_H