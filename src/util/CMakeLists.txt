--- conflicted
+++ resolved
@@ -29,11 +29,6 @@
 )
 
 set(HHEADER_PRIV
-<<<<<<< HEAD
-#    catalogobjectcontainer.h
-=======
-    directorycontainer.h
->>>>>>> 7ae7b4d3
     geometryutil.h
     jsondocument.h
     maputil.h
@@ -42,11 +37,6 @@
 )
 
 set(CSOURCES
-<<<<<<< HEAD
-#    catalogobjectcontainer.cpp <- disable as warning: ISO C++11 does not allow conversion from string literal to 'char *' [-Wwritable-strings]
-=======
-    directorycontainer.cpp
->>>>>>> 7ae7b4d3
     geometryutil.cpp
     jsondocument.cpp
     maputil.cpp
