/******************************************************************************
 * Project:  libngstore
 * Purpose:  NextGIS store and visualisation support library
 * Author: Dmitry Baryshnikov, dmitry.baryshnikov@nextgis.com
 ******************************************************************************
 *   Copyright (c) 2016 NextGIS, <info@nextgis.com>
 *
 *    This program is free software: you can redistribute it and/or modify
 *    it under the terms of the GNU Lesser General Public License as published by
 *    the Free Software Foundation, either version 3 of the License, or
 *    (at your option) any later version.
 *
 *    This program is distributed in the hope that it will be useful,
 *    but WITHOUT ANY WARRANTY; without even the implied warranty of
 *    MERCHANTABILITY or FITNESS FOR A PARTICULAR PURPOSE.  See the
 *    GNU General Public License for more details.
 *
 *    You should have received a copy of the GNU General Public License
 *    along with this program.  If not, see <http://www.gnu.org/licenses/>.
 ****************************************************************************/
#include "datasetcontainer.h"
#include "featuredataset.h"
#include "stringutil.h"

#include <algorithm>
#include <array>

#define MAX_EQUAL_NAMES 10000
#define MAX_LOADTASK_COUNT 100

using namespace ngs;

const static array<char, 22> forbiddenChars = {{':', '@', '#', '%', '^', '&', '*',
    '!', '$', '(', ')', '+', '-', '?', '=', '/', '\\', '"', '\'', '[', ']', ','}};

const static array<const char*, 124> forbiddenSQLFieldNames {{ "ABORT", "ACTION",
    "ADD", "AFTER", "ALL", "ALTER", "ANALYZE", "AND", "AS", "ASC", "ATTACH",
    "AUTOINCREMENT", "BEFORE", "BEGIN", "BETWEEN", "BY", "CASCADE", "CASE",
    "CAST", "CHECK", "COLLATE", "COLUMN", "COMMIT", "CONFLICT", "CONSTRAINT",
    "CREATE", "CROSS", "CURRENT_DATE", "CURRENT_TIME", "CURRENT_TIMESTAMP",
    "DATABASE", "DEFAULT", "DEFERRABLE", "DEFERRED", "DELETE", "DESC", "DETACH",
    "DISTINCT", "DROP", "EACH", "ELSE", "END", "ESCAPE", "EXCEPT", "EXCLUSIVE",
    "EXISTS", "EXPLAIN", "FAIL", "FOR", "FOREIGN", "FROM", "FULL", "GLOB",
    "GROUP", "HAVING", "IF", "IGNORE", "IMMEDIATE", "IN", "INDEX", "INDEXED",
    "INITIALLY", "INNER", "INSERT", "INSTEAD", "INTERSECT", "INTO", "IS", "ISNULL",
    "JOIN", "KEY", "LEFT", "LIKE", "LIMIT", "MATCH", "NATURAL", "NO", "NOT",
    "NOTNULL", "NULL", "OF", "OFFSET", "ON", "OR", "ORDER", "OUTER", "PLAN",
    "PRAGMA", "PRIMARY", "QUERY", "RAISE", "RECURSIVE", "REFERENCES", "REGEXP",
    "REINDEX", "RELEASE", "RENAME", "REPLACE", "RESTRICT", "RIGHT", "ROLLBACK",
    "ROW", "SAVEPOINT", "SELECT", "SET", "TABLE", "TEMP", "TEMPORARY", "THEN",
    "TO", "TRANSACTION", "TRIGGER", "UNION", "UNIQUE", "UPDATE", "USING",
    "VACUUM", "VALUES", "VIEW", "VIRTUAL", "WHEN", "WHERE", "WITH", "WITHOUT"}};

void ngs::LoadingThread(void * store)
{
    DatasetContainer* dstDataset = static_cast<DatasetContainer*>(store);

    for(LoadData &data : dstDataset->m_loadData) {

        if(dstDataset->m_cancelLoad)
            break;
        if(data.status() != ngsErrorCodes::EC_PENDING) // all new tasks have pending state
            continue;

        const char* srcName = CPLGetFilename( data.path() );
        data.setStatus( ngsErrorCodes::EC_IN_PROCESS );
        if(!data.onProgress(0, CPLSPrintf ("Start loading '%s'", srcName))) {
            data.setStatus( ngsErrorCodes::EC_CANCELED );
            continue;
        }

        // 1. Open datasource
        DatasetPtr srcDataset = Dataset::open (data.path(),
                                        GDAL_OF_SHARED|GDAL_OF_READONLY, nullptr);
        if(nullptr == srcDataset) {
            CPLString errorMsg;
<<<<<<< HEAD
            errorMsg.Printf ("Dataset '%s' open failed.", srcName);
            CPLErrorSetState(CE_Failure, CPLE_AppDefined, errorMsg);
            data.onProgress (1, errorMsg);
            data.setStatus (ngsErrorCodes::EC_OPEN_FAILED);
=======
            errorMsg = errorMsg.Printf ("Dataset '%s' open failed.",
                             CPLGetFilename(data.path));
            // with "%s" is suppressed error: format not a string literal and no format arguments [-Werror=format-security]
            CPLError(CE_Failure, CPLE_AppDefined, "%s", errorMsg.c_str());
            if(data.progressFunc)
                data.progressFunc(counter, 1, errorMsg, data.progressArguments);
            data.status = ngsErrorCodes::EC_OPEN_FAILED;
>>>>>>> a786f133
            continue;
        }

        if(srcDataset->type () & ngsDatasetType (Container)) {
            DatasetContainer* pDatasetContainer = static_cast<
                    DatasetContainer*>(srcDataset.get ());
            srcDataset = pDatasetContainer->getDataset (data.srcSubDatasetName());
        }

        //2. Move or copy datasource to container
        int res;
        bool move = EQUAL(CSLFetchNameValueDef(data.options(), "LOAD_OP", "COPY"),
                          "MOVE");
        if(move && srcDataset->canDelete ()) {
            res = dstDataset->moveDataset(srcDataset, data.dstDatasetName (),
                                    &data);
        }
        else {
            res = dstDataset->copyDataset(srcDataset, data.dstDatasetName (),
                                    &data);
        }
        data.setStatus (static_cast<ngsErrorCodes>(res));
        data.onProgress(2, CPLSPrintf ("Loading '%s' finished", srcName));
    }

    dstDataset->m_hLoadThread = nullptr;
}

//------------------------------------------------------------------------------
// LoadData
//------------------------------------------------------------------------------
LoadData::LoadData(unsigned int id, const CPLString &path,
                   const CPLString &srcSubDatasetName,
                   const CPLString &dstDatasetName, char **options,
                   ngsProgressFunc progressFunc, void *progressArguments) :
    ProgressInfo(id, options, progressFunc, progressArguments), m_path(path),
    m_srcSubDatasetName(srcSubDatasetName),
    m_dstDatasetName(dstDatasetName)
{

}

LoadData::~LoadData()
{
}

LoadData::LoadData(const LoadData &data) : ProgressInfo(data)
{
    m_path = data.m_path;
    m_srcSubDatasetName = data.m_srcSubDatasetName;
    m_dstDatasetName = data.m_dstDatasetName;
    m_dstDatasetNewNames = data.m_dstDatasetNewNames;
}

LoadData &LoadData::operator=(const LoadData &data)
{
    m_id = data.m_id;
    m_path = data.m_path;
    m_srcSubDatasetName = data.m_srcSubDatasetName;
    m_dstDatasetName = data.m_dstDatasetName;
    m_dstDatasetNewNames = data.m_dstDatasetNewNames;
    m_options = CSLDuplicate (data.m_options);
    m_progressFunc = data.m_progressFunc;
    m_progressArguments = data.m_progressArguments;
    m_status = data.m_status;
    return *this;
}

CPLString LoadData::dstDatasetName() const
{
    return m_dstDatasetName;
}

CPLString LoadData::path() const
{
    return m_path;
}

CPLString LoadData::srcSubDatasetName() const
{
    return m_srcSubDatasetName;
}

void LoadData::addNewName(const CPLString &name)
{
    m_dstDatasetNewNames.push_back (name); // TODO: do we need this?
    if(m_newNames.empty ())
        m_newNames += name;
    else
        m_newNames += ";" + name;
}

const char *LoadData::getNewNames() const
{
    return m_newNames;
}

//------------------------------------------------------------------------------
// DatasetContainer
//------------------------------------------------------------------------------


DatasetContainer::DatasetContainer() : Dataset(), m_hLoadThread(nullptr),
    m_cancelLoad(false), m_newTaskId(0)
{
    m_type = ngsDatasetType (Container);
}

DatasetContainer::~DatasetContainer()
{
    if(nullptr != m_hLoadThread) {
        m_cancelLoad = true;
        // wait thread exit
        CPLJoinThread(m_hLoadThread);
    }
}

int DatasetContainer::datasetCount() const
{
    return m_DS->GetLayerCount ();
}

int DatasetContainer::rasterCount() const
{
    char** subdatasetList = m_DS->GetMetadata ("SUBDATASETS");
    int count = CSLCount(subdatasetList);
    int out = 0;
    size_t strLen = 0;
    const char* testStr = nullptr;
    for(int i = 0; i < count; ++i){
        testStr = subdatasetList[i];
        strLen = CPLStrnlen(testStr, 255);
        if(EQUAL(testStr + strLen - 4, "NAME"))
            out++;
    }
    CSLDestroy(subdatasetList);

    return out;
}

DatasetPtr DatasetContainer::getDataset(const CPLString &name)
{
    DatasetPtr outDataset;
    auto it = m_datasets.find (name);
    if( it != m_datasets.end ()){
        if(!it->second->isDeleted ()){
            return it->second;
        }
        else{
            return outDataset;
        }
    }

    OGRLayer* layer = m_DS->GetLayerByName (name);
    if(nullptr != layer){
        Dataset* dataset = nullptr;
        if( layer->GetLayerDefn ()->GetGeomFieldCount () == 0 ){
            dataset = new Table(layer);
        }
        else {
            dataset = new FeatureDataset(layer);
        }

        dataset->setNotifyFunc (m_notifyFunc);
        dataset->m_DS = m_DS;
        dataset->m_path = m_path + "/" + name;
        outDataset.reset(dataset);
        if(dataset)
            m_datasets[outDataset->name ()] = outDataset;
    }

    return outDataset;
}

// TODO: getRaster(int index)
// TODO: getRaster(const CPLString &name)
DatasetPtr DatasetContainer::getDataset(int index)
{
    for(int i = 0; i < m_DS->GetLayerCount (); ++i){
        OGRLayer* layer = m_DS->GetLayer (i);
        if( i == index)
            return getDataset (layer->GetName());
    }
    return DatasetPtr();
}

bool DatasetContainer::isNameValid(const CPLString &name) const
{
    return m_DS->GetLayerByName (name) == nullptr;
}

bool forbiddenChar (char c)
{
    return find(forbiddenChars.begin(), forbiddenChars.end(), c) !=
            forbiddenChars.end();
}

CPLString DatasetContainer::normalizeDatasetName(const CPLString &name) const
{
    // create unique name
    CPLString outName;
    if(name.empty ()) {
        outName = "new_dataset";
    }
    else {
        outName = translit(name);
        replace_if( outName.begin(), outName.end(), forbiddenChar, '_');
    }

    CPLString originName = outName;
    int nameCounter = 0;
    while(!isNameValid (outName)) {
        outName = originName + "_" + CPLSPrintf ("%d", ++nameCounter);
        if(nameCounter == MAX_EQUAL_NAMES) {
            return "";
        }
    }

    return outName;
}

CPLString DatasetContainer::normalizeFieldName(const CPLString &name) const
{
    CPLString out = translit (name); // TODO: add lang support, i.e. ru_RU)

    replace_if( out.begin(), out.end(), forbiddenChar, '_');

    if(isdigit (out[0]))
        out = "Fld_" + out;

    if(isDatabase ()) {
        // check for sql forbidden names
        if(find(forbiddenSQLFieldNames.begin (), forbiddenSQLFieldNames.end(),
                out) != forbiddenSQLFieldNames.end()) {
            out += "_";
        }
    }

    return out;
}

bool DatasetContainer::isDatabase() const
{
    if(nullptr == m_DS)
        return false;
    CPLString driverName = m_DS->GetDriver ()->GetDescription ();
    return driverName == "GPKG" || driverName == "SQLite" ||
            driverName == "PostgreSQL" || driverName == "OpenFileGDB" ||
            driverName == "MySQL" || driverName == "MongoDB" ||
            driverName == "CartoDB" || driverName == "PostGISRaster" ||
            driverName == "GNMDatabase";

}

vector<OGRwkbGeometryType> DatasetContainer::getGeometryTypes(DatasetPtr srcDataset)
{
    vector<OGRwkbGeometryType> out;
    FeatureDataset* const srcFD = ngsDynamicCast(FeatureDataset, srcDataset);
    if(nullptr == srcFD)
        return out;
    OGRwkbGeometryType geomType = srcFD->getGeometryType ();
    if (OGR_GT_Flatten(geomType) == wkbUnknown ||
            OGR_GT_Flatten(geomType) == wkbGeometryCollection) {

        char** ignoreFields = nullptr;
        unique_ptr<char*, void(*)(char**)> fieldsPtr(ignoreFields, CSLDestroy);
        OGRFeatureDefn* defn = srcFD->getDefinition ();
        for(int i = 0; i < defn->GetFieldCount (); ++i) {
            OGRFieldDefn *fld = defn->GetFieldDefn (i);
            ignoreFields = CSLAddString (ignoreFields, fld->GetNameRef ());
        }
        ignoreFields = CSLAddString (ignoreFields, "OGR_STYLE");
        srcFD->setIgnoredFields (const_cast<const char**>(fieldsPtr.get()));
        srcFD->reset ();
        map<OGRwkbGeometryType, int> counts;
        FeaturePtr feature;
        while((feature = srcFD->nextFeature ()) != nullptr) {
            OGRGeometry * geom = feature->GetGeometryRef ();
            if (nullptr != geom) {
                OGRwkbGeometryType geomType = geom->getGeometryType ();
                counts[OGR_GT_Flatten(geomType)] += 1;
            }
        }
        srcFD->setIgnoredFields (nullptr);

        if(counts[wkbPoint] > 0) {
            if(counts[wkbMultiPoint] > 0)
                out.push_back (wkbMultiPoint);
            else
                out.push_back (wkbPoint);
        }
        else if(counts[wkbLineString] > 0) {
            if(counts[wkbMultiLineString] > 0)
                out.push_back (wkbMultiLineString);
            else
                out.push_back (wkbLineString);
        }
        else if(counts[wkbPolygon] > 0) {
            if(counts[wkbMultiPolygon] > 0)
                out.push_back (wkbMultiPolygon);
            else
                out.push_back (wkbPolygon);
        }
    }
    else {
        out.push_back (geomType);
    }
    return out;
}

unsigned int DatasetContainer::loadDataset(const CPLString &name,
                                           const CPLString& path, const
                                  CPLString& subDatasetName, char **options,
                                  ngsProgressFunc progressFunc,
                                  void* progressArguments)
{
    if(m_loadData.size () > MAX_LOADTASK_COUNT) {
        vector<LoadData>(m_loadData.begin() + MAX_LOADTASK_COUNT - 10,
                         m_loadData.end()).swap(m_loadData);
    }

    unsigned int id = ++m_newTaskId;
    m_loadData.push_back ( LoadData(id, path, subDatasetName, name, options,
                           progressFunc, progressArguments) );
    if(nullptr == m_hLoadThread) {
        m_hLoadThread = CPLCreateJoinableThread(LoadingThread, this);
    }
    return id;
}

int DatasetContainer::copyDataset(DatasetPtr srcDataset,
                                  const CPLString &dstDatasetName,
                                  LoadData *loadData)
{
    // create unique name
    CPLString name;
    if(dstDatasetName.empty ())
        name = normalizeDatasetName(srcDataset->name ());
    else
        name = normalizeDatasetName(dstDatasetName);

    if(name.empty ())
        return ngsErrorCodes::EC_UNEXPECTED_ERROR;

    if(loadData)
        loadData->onProgress (0, CPLSPrintf ("Copy dataset '%s' to '%s'",
                        name.c_str (), m_name.c_str ()));

    if(srcDataset->type () & ngsDatasetType(Table)) {
        if(loadData)
            loadData->addNewName (name);
        Table* const srcTable = ngsDynamicCast(Table, srcDataset);
        if(nullptr == srcTable) {
            CPLString errorMsg;
            errorMsg.Printf ("Source dataset '%s' report type TABLE, but it is not a table.",
                             srcDataset->name ().c_str ());            
            return reportError (ngsErrorCodes::EC_COPY_FAILED, 0, errorMsg,
                                loadData);
        }
        OGRFeatureDefn* const srcDefinition = srcTable->getDefinition ();
        DatasetPtr dstDataset = createDataset(name, srcDefinition, loadData);
        Table* const dstTable = ngsDynamicCast(Table, dstDataset);
        if(nullptr == dstTable) {
            CPLString errorMsg;
            errorMsg.Printf ("Destination dataset '%s' report type TABLE, but it is not a table.",
                             srcDataset->name ().c_str ());
            return reportError (ngsErrorCodes::EC_COPY_FAILED, 0, errorMsg,
                                loadData);
        }
        OGRFeatureDefn* const dstDefinition = dstTable->getDefinition ();

        CPLAssert (srcDefinition->GetFieldCount() ==
                   dstDefinition->GetFieldCount());
        // Create fields map. We expected equal count of fields
        FieldMapPtr fieldMap(static_cast<unsigned long>(
                                 dstDefinition->GetFieldCount()));
        for(int i = 0; i < dstDefinition->GetFieldCount(); ++i) {
            fieldMap[i] = i;
        }

        return dstTable->copyRows(srcTable, fieldMap, loadData);
    }
    else if(srcDataset->type () & ngsDatasetType(Featureset)) {
        FeatureDataset* const srcTable = ngsDynamicCast(FeatureDataset, srcDataset);
        if(nullptr == srcTable) {
            CPLString errorMsg;
            errorMsg.Printf ("Source dataset '%s' report type FEATURESET, but it is not a feature class.",
                             srcDataset->name ().c_str ());
            return reportError (ngsErrorCodes::EC_COPY_FAILED, 0, errorMsg,
                                loadData);
        }
        OGRFeatureDefn* const srcDefinition = srcTable->getDefinition ();

        // get output geometry type
        vector<OGRwkbGeometryType> geometryTypes = getGeometryTypes(srcDataset);
        for(OGRwkbGeometryType geometryType : geometryTypes) {
            OGRwkbGeometryType filterGeomType = wkbUnknown;
            CPLString newName = name;
            if(geometryTypes.size () > 1) {
                newName += "_" + FeatureDataset::getGeometryTypeName(
                            geometryType, FeatureDataset::GeometryReportType::Simple);
                if (OGR_GT_Flatten(geometryType) > wkbPolygon &&
                    OGR_GT_Flatten(geometryType) < wkbGeometryCollection) {
                   filterGeomType = static_cast<OGRwkbGeometryType>(
                               geometryType - 3);
               }               
            }

            if(loadData)
                loadData->addNewName (newName);
            DatasetPtr dstDataset = createDataset(newName, srcDefinition,
                                          srcTable->getSpatialReference (),
                                          geometryType, loadData);
            FeatureDataset* const dstTable = ngsDynamicCast(FeatureDataset, dstDataset);
            if(nullptr == dstTable) {
                CPLString errorMsg;
                errorMsg.Printf ("Source dataset '%s' report type FEATURESET, but it is not a feature class.",
                                 srcDataset->name ().c_str ());
                return reportError (ngsErrorCodes::EC_COPY_FAILED, 0, errorMsg,
                                    loadData);
            }
            OGRFeatureDefn* const dstDefinition = dstTable->getDefinition ();

            CPLAssert (srcDefinition->GetFieldCount() ==
                       dstDefinition->GetFieldCount());
            // Create fields map. We expected equal count of fields
            FieldMapPtr fieldMap(static_cast<unsigned long>(
                                     dstDefinition->GetFieldCount()));
            for(int i = 0; i < dstDefinition->GetFieldCount(); ++i) {
                fieldMap[i] = i;
            }

            int nRes = dstTable->copyFeatures (srcTable, fieldMap, filterGeomType,
                                               loadData);
            if(nRes != ngsErrorCodes::EC_SUCCESS)
                return nRes;
        }
    }
    else { // TODO: raster and container support
        CPLString errorMsg;
        errorMsg.Printf ("Dataset '%s' unsupported",
                         srcDataset->name ().c_str ());
        return reportError (ngsErrorCodes::EC_UNSUPPORTED, 0, errorMsg,
                            loadData);
    }
    return ngsErrorCodes::EC_SUCCESS;
}

int DatasetContainer::moveDataset(DatasetPtr srcDataset,
                                  const CPLString &dstDatasetName,
                                  LoadData *loadData)
{
    if(loadData)
        loadData->onProgress (0, CPLSPrintf ("Move dataset '%s' to '%s'",
                        srcDataset->name().c_str (), m_name.c_str ()));

    int nResult = copyDataset (srcDataset, dstDatasetName, loadData);
    if(nResult != ngsErrorCodes::EC_SUCCESS)
        return nResult;
    return srcDataset->destroy (loadData);
}

DatasetPtr DatasetContainer::createDataset(const CPLString& name,
                                            OGRFeatureDefn* const definition,
                                            ProgressInfo *progressInfo)
{
    return createDataset (name, definition, nullptr, wkbNone, progressInfo);
}

DatasetPtr DatasetContainer::createDataset(const CPLString &name,
                                            OGRFeatureDefn* const definition,
                                            const OGRSpatialReference *spatialRef,
                                            OGRwkbGeometryType type,
                                            ProgressInfo *progressInfo)
{
    char** options = nullptr;
    if(progressInfo) {
        progressInfo->onProgress (0, CPLSPrintf ("Create dataset '%s'", name.c_str ()));
        options = progressInfo->options ();
    }
    DatasetPtr out;
    OGRLayer *dstLayer = m_DS->CreateLayer(name,
        const_cast<OGRSpatialReference*>(spatialRef), type, options);
    if(dstLayer == nullptr) {
        return out;
    }

    for (int i = 0; i < definition->GetFieldCount(); ++i) {
        OGRFieldDefn *srcField = definition->GetFieldDefn(i);
        OGRFieldDefn dstField(srcField);

        // TODO: add special behaviour for different drivers (see. ogr2ogr)

        dstField.SetName(normalizeFieldName(srcField->GetNameRef()));
        if (dstLayer->CreateField(&dstField) != OGRERR_NONE) {
            return out;
        }
    }

    Dataset* dstDataset = nullptr;
    if( type == wkbNone) {
        dstDataset = new Table(dstLayer);
    }
    else {
        dstDataset = new FeatureDataset(dstLayer);
    }

    dstDataset->setNotifyFunc (m_notifyFunc);
    dstDataset->m_DS = m_DS;
    out.reset(dstDataset);
    if(dstDataset)
        m_datasets[out->name ()] = out;

    return out;
}

ngsLoadTaskInfo DatasetContainer::getLoadTaskInfo(unsigned int taskId) const
{
    for(const LoadData& data : m_loadData) {
        if(data.id () == taskId) {
            return {data.dstDatasetName().c_str (),
                    data.getNewNames(),
                    m_path.c_str (),
                        data.status()};
        }
    }

    return {NULL, NULL, NULL, ngsErrorCodes::EC_INVALID};
}

const char *DatasetContainer::getOptions(ngsDataStoreOptionsTypes optionType) const
{
    if(nullptr == m_DS)
        return nullptr;
    GDALDriver *poDriver = m_DS->GetDriver ();
    switch (optionType) {
    case OT_CREATE_DATASOUCE:
    case OT_OPEN:
    case OT_LOAD:
        return nullptr;
    case OT_CREATE_DATASET:
        return poDriver->GetMetadataItem (GDAL_DS_LAYER_CREATIONOPTIONLIST);
    }
}

int DatasetContainer::destroy(ProgressInfo *processInfo)
{
    m_datasets.clear ();
    return Dataset::destroy (processInfo);
}<|MERGE_RESOLUTION|>--- conflicted
+++ resolved
@@ -66,7 +66,7 @@
         data.setStatus( ngsErrorCodes::EC_IN_PROCESS );
         if(!data.onProgress(0, CPLSPrintf ("Start loading '%s'", srcName))) {
             data.setStatus( ngsErrorCodes::EC_CANCELED );
-            continue;
+                continue;
         }
 
         // 1. Open datasource
@@ -74,20 +74,10 @@
                                         GDAL_OF_SHARED|GDAL_OF_READONLY, nullptr);
         if(nullptr == srcDataset) {
             CPLString errorMsg;
-<<<<<<< HEAD
             errorMsg.Printf ("Dataset '%s' open failed.", srcName);
             CPLErrorSetState(CE_Failure, CPLE_AppDefined, errorMsg);
             data.onProgress (1, errorMsg);
             data.setStatus (ngsErrorCodes::EC_OPEN_FAILED);
-=======
-            errorMsg = errorMsg.Printf ("Dataset '%s' open failed.",
-                             CPLGetFilename(data.path));
-            // with "%s" is suppressed error: format not a string literal and no format arguments [-Werror=format-security]
-            CPLError(CE_Failure, CPLE_AppDefined, "%s", errorMsg.c_str());
-            if(data.progressFunc)
-                data.progressFunc(counter, 1, errorMsg, data.progressArguments);
-            data.status = ngsErrorCodes::EC_OPEN_FAILED;
->>>>>>> a786f133
             continue;
         }
 
@@ -97,7 +87,7 @@
             srcDataset = pDatasetContainer->getDataset (data.srcSubDatasetName());
         }
 
-        //2. Move or copy datasource to container
+        // 2. Move or copy datasource to container
         int res;
         bool move = EQUAL(CSLFetchNameValueDef(data.options(), "LOAD_OP", "COPY"),
                           "MOVE");
@@ -422,7 +412,7 @@
                                   const CPLString &dstDatasetName,
                                   LoadData *loadData)
 {
-    // create unique name
+    // create uniq name
     CPLString name;
     if(dstDatasetName.empty ())
         name = normalizeDatasetName(srcDataset->name ());
@@ -430,7 +420,7 @@
         name = normalizeDatasetName(dstDatasetName);
 
     if(name.empty ())
-        return ngsErrorCodes::EC_UNEXPECTED_ERROR;
+            return ngsErrorCodes::EC_UNEXPECTED_ERROR;
 
     if(loadData)
         loadData->onProgress (0, CPLSPrintf ("Copy dataset '%s' to '%s'",
@@ -443,7 +433,7 @@
         if(nullptr == srcTable) {
             CPLString errorMsg;
             errorMsg.Printf ("Source dataset '%s' report type TABLE, but it is not a table.",
-                             srcDataset->name ().c_str ());            
+                     srcDataset->name ().c_str ());
             return reportError (ngsErrorCodes::EC_COPY_FAILED, 0, errorMsg,
                                 loadData);
         }
@@ -453,14 +443,14 @@
         if(nullptr == dstTable) {
             CPLString errorMsg;
             errorMsg.Printf ("Destination dataset '%s' report type TABLE, but it is not a table.",
-                             srcDataset->name ().c_str ());
+                     srcDataset->name ().c_str ());
             return reportError (ngsErrorCodes::EC_COPY_FAILED, 0, errorMsg,
                                 loadData);
         }
         OGRFeatureDefn* const dstDefinition = dstTable->getDefinition ();
 
         CPLAssert (srcDefinition->GetFieldCount() ==
-                   dstDefinition->GetFieldCount());
+                  dstDefinition->GetFieldCount());
         // Create fields map. We expected equal count of fields
         FieldMapPtr fieldMap(static_cast<unsigned long>(
                                  dstDefinition->GetFieldCount()));
@@ -475,7 +465,7 @@
         if(nullptr == srcTable) {
             CPLString errorMsg;
             errorMsg.Printf ("Source dataset '%s' report type FEATURESET, but it is not a feature class.",
-                             srcDataset->name ().c_str ());
+                     srcDataset->name ().c_str ());
             return reportError (ngsErrorCodes::EC_COPY_FAILED, 0, errorMsg,
                                 loadData);
         }
@@ -493,7 +483,7 @@
                     OGR_GT_Flatten(geometryType) < wkbGeometryCollection) {
                    filterGeomType = static_cast<OGRwkbGeometryType>(
                                geometryType - 3);
-               }               
+               }
             }
 
             if(loadData)
@@ -505,7 +495,7 @@
             if(nullptr == dstTable) {
                 CPLString errorMsg;
                 errorMsg.Printf ("Source dataset '%s' report type FEATURESET, but it is not a feature class.",
-                                 srcDataset->name ().c_str ());
+                         srcDataset->name ().c_str ());
                 return reportError (ngsErrorCodes::EC_COPY_FAILED, 0, errorMsg,
                                     loadData);
             }
@@ -529,7 +519,7 @@
     else { // TODO: raster and container support
         CPLString errorMsg;
         errorMsg.Printf ("Dataset '%s' unsupported",
-                         srcDataset->name ().c_str ());
+                            srcDataset->name ().c_str ());
         return reportError (ngsErrorCodes::EC_UNSUPPORTED, 0, errorMsg,
                             loadData);
     }
@@ -610,10 +600,10 @@
         if(data.id () == taskId) {
             return {data.dstDatasetName().c_str (),
                     data.getNewNames(),
-                    m_path.c_str (),
+            m_path.c_str (),
                         data.status()};
         }
-    }
+}
 
     return {NULL, NULL, NULL, ngsErrorCodes::EC_INVALID};
 }
