--- conflicted
+++ resolved
@@ -484,12 +484,6 @@
                 diff = newDiff;
             }
         }
-<<<<<<< HEAD
-
-        vtile = dataset->getTile(getName(), tile.x, tile.y, z);
-        if(vtile.isValid()) {
-            return vtile;
-=======
         m_ovrTable->SetAttributeFilter(Dataset::formOverviewsAttributeFilter(
                                            tile.x, tile.y, tile.z));
         m_ovrTable->ResetReading();
@@ -497,7 +491,6 @@
         if(ovrTile) {
             int size = 0;
             vtile.load(ovrTile->GetFieldAsBinary(3, &size), size);
->>>>>>> f523a503
         }
     }
 
@@ -507,7 +500,6 @@
     float step = static_cast<float>(pixelSize(tile.z)); // 0.0f;//
 
     Envelope ext = tileExtent;
-<<<<<<< HEAD
     ext.resize(TILE_RESIZE);
     std::vector<FeaturePtr> features;
     OGREnvelope extEnv = ext.toOgrEnvelope();
@@ -544,106 +536,6 @@
     }
     }
 
-//    TablePtr features = dataset->executeSQL(CPLSPrintf("SELECT * FROM %s",
-//                                                       getName().c_str()),
-//                                            extGeom);
-//    if(features) {
-//        FeaturePtr feature;
-//        while(true) {
-//            CPLAcquireMutex(m_fieldsMutex, 1000.0);
-//            feature = features->nextFeature();
-//            CPLReleaseMutex(m_fieldsMutex);
-//            if(!feature)
-//                break;
-//            VectorTileItem item = tileGeometry(feature, extGeom.get(), step);
-//            if(item.isValid()) {
-//                vtile.add(item, false);
-//            }
-//        }
-//    }
-
-    return vtile;
-}
-
-VectorTileItem FeatureClass::tileGeometry(const FeaturePtr &feature,
-                                          OGRGeometry *extent, float step) const
-{
-    OGRGeometry *geometry = feature->GetGeometryRef();
-    if(nullptr == geometry) {
-        return VectorTileItem();
-    }
-
-    VectorTileItem vitem;
-    vitem.addId(feature->GetFID());
-    switch(OGR_GT_Flatten(geometry->getGeometryType())) {
-    case wkbPoint:
-        tilePoint(geometry, extent, step, &vitem);
-        break;
-    case wkbLineString:
-        tileLine(geometry, extent, step, &vitem);
-        break;
-    case wkbPolygon:
-        tilePolygon(geometry, extent, step, &vitem);
-        break;
-    case wkbMultiPoint:
-        tileMultiPoint(geometry, extent, step, &vitem);
-        break;
-    case wkbMultiLineString:
-        tileMultiLine(geometry, extent, step, &vitem);
-        break;
-    case wkbMultiPolygon:
-        tileMultiPolygon(geometry, extent, step, &vitem);
-        break;
-    case wkbGeometryCollection:
-    case wkbCircularString:
-    case wkbCompoundCurve:
-    case wkbCurvePolygon:
-    case wkbMultiCurve:
-    case wkbMultiSurface:
-    case wkbCurve:
-    case wkbSurface:
-    case wkbPolyhedralSurface:
-    case wkbTIN:
-    case wkbTriangle:
-    default:
-        break; // Not supported yet
-    }
-
-    if(vitem.pointCount() > 0) {
-        vitem.setValid(true);
-    }
-    return vitem;
-=======
-    ext.resize(0.8);
-//    vtile.add(0, { static_cast<float>(ext.getMinX()), static_cast<float>(ext.getMinY()) });
-//    vtile.add(0, { static_cast<float>(ext.getMinX()), static_cast<float>(ext.getMaxY()) });
-//    vtile.add(0, { static_cast<float>(ext.getMaxX()), static_cast<float>(ext.getMaxY()) });
-//    vtile.add(0, { static_cast<float>(ext.getMaxX()), static_cast<float>(ext.getMinY()) });
-//    vtile.add(0, { static_cast<float>(ext.getMinX()), static_cast<float>(ext.getMinY()) });
-//    OGRRawPoint center = ext.getCenter();
-//        vtile.add(0, { static_cast<float>( ext.getMinX() + (center.x - ext.getMinX()) / 2), static_cast<float>(center.y) });
-//    vtile.add(0, { static_cast<float>(ext.getMaxX()), static_cast<float>(ext.getMaxY()) });
-
-
-    // Polygon
-    OGRRawPoint center = ext.getCenter();
-    vtile.add(0, { static_cast<float>( ext.getMinX() + (center.x - ext.getMinX()) / 2), static_cast<float>(center.y) });
-    vtile.add(0, { static_cast<float>(center.x), static_cast<float>(ext.getMaxY()) });
-    vtile.add(0, { static_cast<float>(center.x), static_cast<float>(ext.getMinY()) });
-    vtile.addIndex(0, 0);
-    vtile.addIndex(0, 1);
-    vtile.addIndex(0, 2);
-
-    vtile.add(0, { static_cast<float>(ext.getMaxX()), static_cast<float>(ext.getMinY()) });
-    vtile.addIndex(0, 1);
-    vtile.addIndex(0, 2);
-    vtile.addIndex(0, 3);
-
-    vtile.add(0, { static_cast<float>(ext.getMaxX()), static_cast<float>(ext.getMaxY()) });
-    vtile.addIndex(0, 1);
-    vtile.addIndex(0, 3);
-    vtile.addIndex(0, 4);
-
     vtile.addBorderIndex(0, 0, 0);
     vtile.addBorderIndex(0, 0, 1);
     vtile.addBorderIndex(0, 0, 4);
@@ -652,7 +544,6 @@
     vtile.addBorderIndex(0, 0, 0);
     }
     return vtile;
->>>>>>> f523a503
 }
 
 bool FeatureClass::setIgnoredFields(const std::vector<const char *> fields)
