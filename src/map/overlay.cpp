--- conflicted
+++ resolved
@@ -450,10 +450,6 @@
 
     const OGRLinearRing* ring = polygon.getExteriorRing();
     int numInteriorRings = polygon.getNumInteriorRings();
-<<<<<<< HEAD
-//    int pointId = 0;
-=======
->>>>>>> 184b5dbf
     int ringId = 0;
 
     while(true) {
