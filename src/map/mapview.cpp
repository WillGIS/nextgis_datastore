/******************************************************************************
 * Project:  libngstore
 * Purpose:  NextGIS store and visualisation support library
 * Author: Dmitry Baryshnikov, dmitry.baryshnikov@nextgis.com
 ******************************************************************************
 *   Copyright (c) 2016 NextGIS, <info@nextgis.com>
 *
 *    This program is free software: you can redistribute it and/or modify
 *    it under the terms of the GNU Lesser General Public License as published by
 *    the Free Software Foundation, either version 3 of the License, or
 *    (at your option) any later version.
 *
 *    This program is distributed in the hope that it will be useful,
 *    but WITHOUT ANY WARRANTY; without even the implied warranty of
 *    MERCHANTABILITY or FITNESS FOR A PARTICULAR PURPOSE.  See the
 *    GNU General Public License for more details.
 *
 *    You should have received a copy of the GNU General Public License
 *    along with this program.  If not, see <http://www.gnu.org/licenses/>.
 ****************************************************************************/
#include "mapview.h"
#include "api_priv.h"
#include "constants.h"
#include "renderlayer.h"

#include <iostream>
#ifdef _DEBUG
#include <chrono>
#endif //DEBUG

using namespace ngs;
using namespace std;

MapView::MapView() : Map(), MapTransform(480, 640), m_displayInit(false)
{
<<<<<<< HEAD
=======
    MapView* mapView = static_cast<MapView*>(view);
    GlView glView;
    if (!glView.init ()) {
        mapView->m_errorCode = ngsErrorCodes::INIT_FAILED;
        return;
    }

    mapView->m_errorCode = ngsErrorCodes::SUCCESS;
    mapView->setDisplayInit (true);

#ifdef _DEBUG
    chrono::high_resolution_clock::time_point t1;
#endif //_DEBUG

    // start rendering loop here
    while(!mapView->m_cancel){
        if(mapView->m_sizeChanged){
            // Put partially or full scene to buffer
            //glView.fillBuffer (mapView->getBufferData ());
            //mapView->notify (1.0, nullptr);

            glView.setSize (mapView->getDisplayWidht (),
                            mapView->getDisplayHeight ())  ;
            mapView->m_sizeChanged = false;
        }

        if(!glView.isOk ()){
#ifdef _DEBUG
            cerr << "No surface to draw" << endl;
#endif //_DEBUG
            CPLError(CE_Failure, CPLE_OpenFailed, "Get GL version failed.");
            CPLSleep(THREAD_LOOP_SLEEP);
            continue;
        }

        switch(mapView->getDrawStage ()){
        case MapView::DrawStage::Stop:
#ifdef _DEBUG
            cout << "MapView::DrawStage::Stop" << endl;
#endif // _DEBUG
            // Stop extract data threads
            mapView->cancelPrepareRender ();
            mapView->setDrawStage (MapView::DrawStage::Start);
            break;
        case MapView::DrawStage::Process:
            if(mapView->render (&glView)) {
                // if no more geodata - finish
//                glView.draw ();
                glView.fillBuffer (mapView->getBufferData ());
                // if notify return false - set stage to done
                mapView->notify (1.0, nullptr);
                mapView->setDrawStage (MapView::DrawStage::Done);

#ifdef _DEBUG
            // benchmark
            auto duration = chrono::duration_cast<chrono::milliseconds>(
                        chrono::high_resolution_clock::now() - t1 ).count();
            cout << "GL Canvas refresh: " << duration << " ms" << endl;
#endif // _DEBUG

            // one more notify
            //CPLSleep(THREAD_LOOP_SLEEP);
            //glView.fillBuffer (mapView->getBufferData ());
            //mapView->notify (1.0, nullptr);
            }

            CPLSleep(THREAD_LOOP_SLEEP);
            break;
        case MapView::DrawStage::Start:
#ifdef _DEBUG
            cout << "MapView::DrawStage::Start" << endl;
            // benchmark
            t1 = chrono::high_resolution_clock::now();
#endif // _DEBUG
            if(mapView->isBackgroundChanged ()){
                glView.setBackgroundColor (mapView->getBackgroundColor ());
                mapView->setBackgroundChanged (false);
            }

            glView.prepare (mapView->getSceneMatrix ());
            // Start extract data for current extent
            mapView->prepareRender ();
            mapView->setDrawStage (MapView::DrawStage::Process);
            break;

        case MapView::DrawStage::Done:
            // if not tasks sleep 100ms
            CPLSleep(THREAD_LOOP_SLEEP);
        }
    }

#ifdef _DEBUG
    cout << "Exit draw thread" << endl;
#endif // _DEBUG

    mapView->setDisplayInit (false);
}

MapView::MapView() : Map(), MapTransform(480, 640), m_displayInit(false),
    m_cancel(false), m_bufferData(nullptr), m_progressFunc(nullptr),
    m_drawStage(MapView::DrawStage::Done)
{
    initDisplay();
>>>>>>> b4c2afa7
}

MapView::MapView(const CPLString &name, const CPLString &description,
                 unsigned short epsg, double minX, double minY, double maxX,
                 double maxY) : Map(name, description, epsg, minX, minY, maxX,
                                    maxY), MapTransform(480, 640),
<<<<<<< HEAD
    m_displayInit(false), m_progressFunc(nullptr)
=======
    m_displayInit(false), m_cancel(false), m_bufferData(nullptr),
    m_progressFunc(nullptr), m_drawStage(MapView::DrawStage::Done)
>>>>>>> b4c2afa7
{
}

MapView::MapView(DataStorePtr dataSource) : Map(dataSource),
    MapTransform(480, 640), m_displayInit(false), m_progressFunc(nullptr)
{
}

MapView::MapView(const CPLString &name, const CPLString &description,
                 unsigned short epsg, double minX, double minY, double maxX,
                 double maxY, DataStorePtr dataSource) : Map(name, description,
                    epsg, minX, minY, maxX, maxY, dataSource),
    MapTransform(480, 640), m_displayInit(false), m_progressFunc(nullptr)
{
}

MapView::~MapView()
{
    close ();
}

bool MapView::isDisplayInit() const
{
    return m_displayInit;
}

int MapView::initDisplay()
{
    if(m_displayInit)
        return ngsErrorCodes::EC_SUCCESS;
    if(m_glFunctions.init ()) {
        m_displayInit = true;
        return ngsErrorCodes::EC_SUCCESS;
    }

    return ngsErrorCodes::EC_INIT_FAILED;
}

int MapView::draw(enum ngsDrawState state, const ngsProgressFunc &progressFunc,
                  void* progressArguments)
{

    // just clear background
    if(m_layers.empty()) {
        m_glFunctions.clearBackground ();
        return ngsErrorCodes::EC_SUCCESS;
    }

    m_progressFunc = progressFunc;
    m_progressArguments = progressArguments;

    m_glFunctions.clearBackground ();
    m_glFunctions.prepare (getSceneMatrix());

    float level = 0;
    for(auto it = m_layers.rbegin (); it != m_layers.rend (); ++it) {
        LayerPtr layer = *it;
        RenderLayer* renderLayer = ngsStaticCast(RenderLayer, layer);
        renderLayer->draw(state, getExtent (), getZoom (), level++);
    }

    /* debug
    m_glFunctions.clearBackground ();
    m_glFunctions.prepare (getSceneMatrix());
    m_glFunctions.testDrawPreserved (); //.testDraw ();
*/
    return ngsErrorCodes::EC_SUCCESS;
}

int MapView::notify()
{
    if(nullptr != m_progressFunc) {
        float fullComplete = 0;
        for(auto it = m_layers.rbegin (); it != m_layers.rend (); ++it) {
            LayerPtr layer = *it;
            RenderLayer* renderLayer = ngsStaticCast(RenderLayer, layer);
            fullComplete += renderLayer->getComplete ();
        }
        fullComplete /= m_layers.size ();
        return m_progressFunc(getId(), static_cast<double>(fullComplete), NULL,
                              m_progressArguments);
    }
    return TRUE;
}

int MapView::createLayer(const CPLString &name, DatasetPtr dataset)
{
    LayerPtr layer;
    if(dataset->type () & ngsDatasetType(Featureset)) {
        layer.reset (new FeatureRenderLayer(name, dataset));
    }

    if(nullptr == layer)
        return ngsErrorCodes::EC_UNSUPPORTED;

    RenderLayer* renderLayer = ngsStaticCast(RenderLayer, layer);
    if(renderLayer)
        renderLayer->m_mapView = this;
    m_layers.push_back (layer);
    return ngsErrorCodes::EC_SUCCESS;
}

LayerPtr MapView::createLayer(Layer::Type type)
{
    switch (type) {
    case Layer::Type::Invalid:
        return LayerPtr();
    case Layer::Type::Vector:
    {
        RenderLayer* renderLayer = new FeatureRenderLayer;
        renderLayer->m_mapView = this;
        return LayerPtr(renderLayer);
    }
    case Layer::Type::Group:
    case Layer::Type::Raster:
        // TODO:
        return Map::createLayer (type);
    }
}


int ngs::MapView::setBackgroundColor(const ngsRGBA &color)
{
    m_glFunctions.setBackgroundColor(color);
    return Map::setBackgroundColor (color);
}<|MERGE_RESOLUTION|>--- conflicted
+++ resolved
@@ -33,126 +33,15 @@
 
 MapView::MapView() : Map(), MapTransform(480, 640), m_displayInit(false)
 {
-<<<<<<< HEAD
-=======
-    MapView* mapView = static_cast<MapView*>(view);
-    GlView glView;
-    if (!glView.init ()) {
-        mapView->m_errorCode = ngsErrorCodes::INIT_FAILED;
-        return;
     }
-
-    mapView->m_errorCode = ngsErrorCodes::SUCCESS;
-    mapView->setDisplayInit (true);
-
-#ifdef _DEBUG
-    chrono::high_resolution_clock::time_point t1;
-#endif //_DEBUG
-
-    // start rendering loop here
-    while(!mapView->m_cancel){
-        if(mapView->m_sizeChanged){
-            // Put partially or full scene to buffer
-            //glView.fillBuffer (mapView->getBufferData ());
-            //mapView->notify (1.0, nullptr);
-
-            glView.setSize (mapView->getDisplayWidht (),
-                            mapView->getDisplayHeight ())  ;
-            mapView->m_sizeChanged = false;
-        }
-
-        if(!glView.isOk ()){
-#ifdef _DEBUG
-            cerr << "No surface to draw" << endl;
-#endif //_DEBUG
-            CPLError(CE_Failure, CPLE_OpenFailed, "Get GL version failed.");
-            CPLSleep(THREAD_LOOP_SLEEP);
-            continue;
-        }
-
-        switch(mapView->getDrawStage ()){
-        case MapView::DrawStage::Stop:
-#ifdef _DEBUG
-            cout << "MapView::DrawStage::Stop" << endl;
-#endif // _DEBUG
-            // Stop extract data threads
-            mapView->cancelPrepareRender ();
-            mapView->setDrawStage (MapView::DrawStage::Start);
-            break;
-        case MapView::DrawStage::Process:
-            if(mapView->render (&glView)) {
-                // if no more geodata - finish
-//                glView.draw ();
-                glView.fillBuffer (mapView->getBufferData ());
-                // if notify return false - set stage to done
-                mapView->notify (1.0, nullptr);
-                mapView->setDrawStage (MapView::DrawStage::Done);
-
-#ifdef _DEBUG
-            // benchmark
-            auto duration = chrono::duration_cast<chrono::milliseconds>(
-                        chrono::high_resolution_clock::now() - t1 ).count();
-            cout << "GL Canvas refresh: " << duration << " ms" << endl;
-#endif // _DEBUG
-
-            // one more notify
-            //CPLSleep(THREAD_LOOP_SLEEP);
-            //glView.fillBuffer (mapView->getBufferData ());
-            //mapView->notify (1.0, nullptr);
-            }
-
-            CPLSleep(THREAD_LOOP_SLEEP);
-            break;
-        case MapView::DrawStage::Start:
-#ifdef _DEBUG
-            cout << "MapView::DrawStage::Start" << endl;
-            // benchmark
-            t1 = chrono::high_resolution_clock::now();
-#endif // _DEBUG
-            if(mapView->isBackgroundChanged ()){
-                glView.setBackgroundColor (mapView->getBackgroundColor ());
-                mapView->setBackgroundChanged (false);
-            }
-
-            glView.prepare (mapView->getSceneMatrix ());
-            // Start extract data for current extent
-            mapView->prepareRender ();
-            mapView->setDrawStage (MapView::DrawStage::Process);
-            break;
-
-        case MapView::DrawStage::Done:
-            // if not tasks sleep 100ms
-            CPLSleep(THREAD_LOOP_SLEEP);
-        }
-    }
-
-#ifdef _DEBUG
-    cout << "Exit draw thread" << endl;
-#endif // _DEBUG
-
-    mapView->setDisplayInit (false);
-}
-
-MapView::MapView() : Map(), MapTransform(480, 640), m_displayInit(false),
-    m_cancel(false), m_bufferData(nullptr), m_progressFunc(nullptr),
-    m_drawStage(MapView::DrawStage::Done)
-{
-    initDisplay();
->>>>>>> b4c2afa7
-}
 
 MapView::MapView(const CPLString &name, const CPLString &description,
                  unsigned short epsg, double minX, double minY, double maxX,
                  double maxY) : Map(name, description, epsg, minX, minY, maxX,
                                     maxY), MapTransform(480, 640),
-<<<<<<< HEAD
     m_displayInit(false), m_progressFunc(nullptr)
-=======
-    m_displayInit(false), m_cancel(false), m_bufferData(nullptr),
-    m_progressFunc(nullptr), m_drawStage(MapView::DrawStage::Done)
->>>>>>> b4c2afa7
 {
-}
+        }
 
 MapView::MapView(DataStorePtr dataSource) : Map(dataSource),
     MapTransform(480, 640), m_displayInit(false), m_progressFunc(nullptr)
@@ -184,7 +73,7 @@
     if(m_glFunctions.init ()) {
         m_displayInit = true;
         return ngsErrorCodes::EC_SUCCESS;
-    }
+}
 
     return ngsErrorCodes::EC_INIT_FAILED;
 }
@@ -193,11 +82,11 @@
                   void* progressArguments)
 {
 
-    // just clear background
+
     if(m_layers.empty()) {
         m_glFunctions.clearBackground ();
         return ngsErrorCodes::EC_SUCCESS;
-    }
+}
 
     m_progressFunc = progressFunc;
     m_progressArguments = progressArguments;
@@ -228,7 +117,7 @@
             LayerPtr layer = *it;
             RenderLayer* renderLayer = ngsStaticCast(RenderLayer, layer);
             fullComplete += renderLayer->getComplete ();
-        }
+    }
         fullComplete /= m_layers.size ();
         return m_progressFunc(getId(), static_cast<double>(fullComplete), NULL,
                               m_progressArguments);
