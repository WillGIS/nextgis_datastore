--- conflicted
+++ resolved
@@ -72,22 +72,13 @@
     if (m_bound)
         return;
 
-<<<<<<< HEAD
-    ngsCheckGLError(glGenFramebuffers(1, &m_id));//EXT
-=======
     ngsCheckGLError(glGenFramebuffers(1, &m_id));
->>>>>>> f523a503
     // Set up the FBO with one texture attachment
     ngsCheckGLError(glBindFramebuffer(GL_FRAMEBUFFER, m_id));
     m_image.bind();
     ngsCheckGLError(glFramebufferTexture2D(GL_FRAMEBUFFER,
-<<<<<<< HEAD
-                                              GL_COLOR_ATTACHMENT0,
-                                              GL_TEXTURE_2D, m_image.id(), 0));
-=======
                                            GL_COLOR_ATTACHMENT0,
                                            GL_TEXTURE_2D, m_image.id(), 0));
->>>>>>> f523a503
     ngsCheckGLError(glCheckFramebufferStatus(GL_FRAMEBUFFER));
 
     m_tile.bind();
@@ -98,13 +89,8 @@
     ngsCheckGLError(glBindFramebuffer(GL_FRAMEBUFFER, m_id));
     m_image.rebind();
     ngsCheckGLError(glFramebufferTexture2D(GL_FRAMEBUFFER,
-<<<<<<< HEAD
-                                              GL_COLOR_ATTACHMENT0,
-                                              GL_TEXTURE_2D, m_image.id(), 0));
-=======
                                            GL_COLOR_ATTACHMENT0,
                                            GL_TEXTURE_2D, m_image.id(), 0));
->>>>>>> f523a503
     m_tile.rebind();
 }
 
